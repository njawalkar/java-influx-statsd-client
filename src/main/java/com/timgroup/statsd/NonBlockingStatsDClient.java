package com.timgroup.statsd;

import java.io.IOException;
import java.net.InetSocketAddress;
import java.nio.ByteBuffer;
import java.nio.channels.DatagramChannel;
import java.text.NumberFormat;
import java.util.Locale;
import java.util.concurrent.BlockingQueue;
import java.util.concurrent.ExecutorService;
import java.util.concurrent.Executors;
import java.util.concurrent.LinkedBlockingQueue;
import java.util.concurrent.ThreadFactory;
import java.util.concurrent.TimeUnit;

/**
 * A simple StatsD client implementation facilitating metrics recording.
 *
 * <p>Upon instantiation, this client will establish a socket connection to a StatsD instance
 * running on the specified host and port. Metrics are then sent over this connection as they are
 * received by the client.
 * </p>
 *
 * <p>Three key methods are provided for the submission of data-points for the application under
 * scrutiny:
 * <ul>
 *   <li>{@link #incrementCounter} - adds one to the value of the specified named counter</li>
 *   <li>{@link #recordGaugeValue} - records the latest fixed value for the specified named gauge</li>
 *   <li>{@link #recordExecutionTime} - records an execution time in milliseconds for the specified named operation</li>
 *   <li>{@link #recordHistogramValue} - records a value, to be tracked with average, maximum, and percentiles</li>
 * </ul>
 * From the perspective of the application, these methods are non-blocking, with the resulting
 * IO operations being carried out in a separate thread. Furthermore, these methods are guaranteed
 * not to throw an exception which may disrupt application execution.
 * </p>
 *
 * <p>As part of a clean system shutdown, the {@link #stop()} method should be invoked
 * on any StatsD clients.</p>
 *
 * @author Tom Denley
 *
 */
public final class NonBlockingStatsDClient implements StatsDClient {

    private static final int PACKET_SIZE_BYTES = 1500;

    private static final StatsDClientErrorHandler NO_OP_HANDLER = new StatsDClientErrorHandler() {
        @Override public void handle(Exception e) { /* No-op */ }
    };

    /**
     * Because NumberFormat is not thread-safe we cannot share instances across threads. Use a ThreadLocal to
     * create one pre thread as this seems to offer a significant performance improvement over creating one per-thread:
     * http://stackoverflow.com/a/1285297/2648
     * https://github.com/indeedeng/java-dogstatsd-client/issues/4
     */
    private static final ThreadLocal<NumberFormat> NUMBER_FORMATTERS = new ThreadLocal<NumberFormat>() {
        @Override
        protected NumberFormat initialValue() {

            // Always create the formatter for the US locale in order to avoid this bug:
            // https://github.com/indeedeng/java-dogstatsd-client/issues/3
            NumberFormat numberFormatter = NumberFormat.getInstance(Locale.US);
            numberFormatter.setGroupingUsed(false);
            numberFormatter.setMaximumFractionDigits(6);
            return numberFormatter;
        }
    };

    private final String prefix;
    private final DatagramChannel clientChannel;
    private final InetSocketAddress address;
    private final StatsDClientErrorHandler handler;
    private final String constantTagsRendered;

    private final ExecutorService executor = Executors.newSingleThreadExecutor(new ThreadFactory() {
        final ThreadFactory delegate = Executors.defaultThreadFactory();
        @Override public Thread newThread(Runnable r) {
            Thread result = delegate.newThread(r);
            result.setName("StatsD-" + result.getName());
            result.setDaemon(true);
            return result;
        }
    });

    private final BlockingQueue<String> queue = new LinkedBlockingQueue<String>();

    /**
     * Create a new StatsD client communicating with a StatsD instance on the
     * specified host and port. All messages send via this client will have
     * their keys prefixed with the specified string. The new client will
     * attempt to open a connection to the StatsD server immediately upon
     * instantiation, and may throw an exception if that a connection cannot
     * be established. Once a client has been instantiated in this way, all
     * exceptions thrown during subsequent usage are consumed, guaranteeing
     * that failures in metrics will not affect normal code execution.
     *
     * @param prefix
     *     the prefix to apply to keys sent via this client
     * @param hostname
     *     the host name of the targeted StatsD server
     * @param port
     *     the port of the targeted StatsD server
     * @throws StatsDClientException
     *     if the client could not be started
     */
    public NonBlockingStatsDClient(String prefix, String hostname, int port) throws StatsDClientException {
        this(prefix, hostname, port, null, NO_OP_HANDLER);
    }

    /**
     * Create a new StatsD client communicating with a StatsD instance on the
     * specified host and port. All messages send via this client will have
     * their keys prefixed with the specified string. The new client will
     * attempt to open a connection to the StatsD server immediately upon
     * instantiation, and may throw an exception if that a connection cannot
     * be established. Once a client has been instantiated in this way, all
     * exceptions thrown during subsequent usage are consumed, guaranteeing
     * that failures in metrics will not affect normal code execution.
     *
     * @param prefix
     *     the prefix to apply to keys sent via this client
     * @param hostname
     *     the host name of the targeted StatsD server
     * @param port
     *     the port of the targeted StatsD server
     * @param constantTags
     *     tags to be added to all content sent
     * @throws StatsDClientException
     *     if the client could not be started
     */
    public NonBlockingStatsDClient(String prefix, String hostname, int port, String... constantTags) throws StatsDClientException {
        this(prefix, hostname, port, constantTags, NO_OP_HANDLER);
    }

    /**
     * Create a new StatsD client communicating with a StatsD instance on the
     * specified host and port. All messages send via this client will have
     * their keys prefixed with the specified string. The new client will
     * attempt to open a connection to the StatsD server immediately upon
     * instantiation, and may throw an exception if that a connection cannot
     * be established. Once a client has been instantiated in this way, all
     * exceptions thrown during subsequent usage are passed to the specified
     * handler and then consumed, guaranteeing that failures in metrics will
     * not affect normal code execution.
     *
     * @param prefix
     *     the prefix to apply to keys sent via this client
     * @param hostname
     *     the host name of the targeted StatsD server
     * @param port
     *     the port of the targeted StatsD server
     * @param constantTags
     *     tags to be added to all content sent
     * @param errorHandler
     *     handler to use when an exception occurs during usage
     * @throws StatsDClientException
     *     if the client could not be started
     */
    public NonBlockingStatsDClient(String prefix, String hostname, int port, String[] constantTags, StatsDClientErrorHandler errorHandler) throws StatsDClientException {
        if(prefix != null && prefix.length() > 0) {
            this.prefix = String.format("%s.", prefix);
        } else {
            this.prefix = "";
        }
        this.handler = errorHandler;

        /* Empty list should be null for faster comparison */
        if(constantTags != null && constantTags.length == 0) {
            constantTags = null;
        }

        if(constantTags != null) {
            this.constantTagsRendered = tagString(constantTags, null);
        } else {
            this.constantTagsRendered = null;
        }

        try {
            this.clientChannel = DatagramChannel.open();
            this.address = new InetSocketAddress(hostname, port);
        } catch (Exception e) {
            throw new StatsDClientException("Failed to start StatsD client", e);
        }
        this.executor.submit(new QueueConsumer());
    }

    /**
     * Cleanly shut down this StatsD client. This method may throw an exception if
     * the socket cannot be closed.
     */
    @Override
    public void stop() {
        try {
            executor.shutdown();
            executor.awaitTermination(30, TimeUnit.SECONDS);
        }
        catch (Exception e) {
            handler.handle(e);
        }
        finally {
            if (clientChannel != null) {
                try {
                    clientChannel.close();
                }
                catch (IOException e) {
                    handler.handle(e);
                }
            }
        }
    }

    /**
     * Generate a suffix conveying the given tag list to the client
     */
    static String tagString(final String[] tags, final String tagPrefix) {
        StringBuilder sb;
        if(tagPrefix != null) {
            if(tags == null || tags.length == 0) {
                return tagPrefix;
            }
            sb = new StringBuilder(tagPrefix);
            sb.append(",");
        } else {
            if(tags == null || tags.length == 0) {
                return "";
            }
            sb = new StringBuilder("|#");
        }

        for(int n=tags.length - 1; n>=0; n--) {
            sb.append(tags[n]);
            if(n > 0) {
                sb.append(",");
            }
        }
        return sb.toString();
    }

    /**
     * Generate a suffix conveying the given tag list to the client
     */
    String tagString(final String[] tags) {
        return tagString(tags, constantTagsRendered);
    }

    /**
     * Adjusts the specified counter by a given delta.
     *
     * <p>This method is non-blocking and is guaranteed not to throw an exception.</p>
     *
     * @param aspect
     *     the name of the counter to adjust
     * @param delta
     *     the amount to adjust the counter by
     * @param tags
     *     array of tags to be added to the data
     */
    @Override
    public void count(String aspect, long delta, String... tags) {
        send(String.format("%s%s:%d|c%s", prefix, aspect, delta, tagString(tags)));
    }

    /**
     * Increments the specified counter by one.
     *
     * <p>This method is non-blocking and is guaranteed not to throw an exception.</p>
     *
     * @param aspect
     *     the name of the counter to increment
     * @param tags
     *     array of tags to be added to the data
     */
    @Override
    public void incrementCounter(String aspect, String... tags) {
        count(aspect, 1, tags);
    }

    /**
     * Convenience method equivalent to {@link #incrementCounter(String, String[])}.
     */
    @Override
    public void increment(String aspect, String... tags) {
        incrementCounter(aspect, tags);
    }

    /**
     * Decrements the specified counter by one.
     *
     * <p>This method is non-blocking and is guaranteed not to throw an exception.</p>
     *
     * @param aspect
     *     the name of the counter to decrement
     * @param tags
     *     array of tags to be added to the data
     */
    @Override
    public void decrementCounter(String aspect, String... tags) {
        count(aspect, -1, tags);
    }

    /**
     * Convenience method equivalent to {@link #decrementCounter(String, String[])}.
     */
    @Override
    public void decrement(String aspect, String... tags) {
        decrementCounter(aspect, tags);
    }

    /**
     * Records the latest fixed value for the specified named gauge.
     *
     * <p>This method is non-blocking and is guaranteed not to throw an exception.</p>
     *
     * @param aspect
     *     the name of the gauge
     * @param value
     *     the new reading of the gauge
     * @param tags
     *     array of tags to be added to the data
     */
    @Override
    public void recordGaugeValue(String aspect, double value, String... tags) {
        /* Intentionally using %s rather than %f here to avoid
         * padding with extra 0s to represent precision */
        send(String.format("%s%s:%s|g%s", prefix, aspect, NUMBER_FORMATTERS.get().format(value), tagString(tags)));
    }

    /**
     * Convenience method equivalent to {@link #recordGaugeValue(String, double, String[])}.
     */
    @Override
    public void gauge(String aspect, double value, String... tags) {
        recordGaugeValue(aspect, value, tags);
    }


    /**
     * Records the latest fixed value for the specified named gauge.
     *
     * <p>This method is non-blocking and is guaranteed not to throw an exception.</p>
     *
     * @param aspect
     *     the name of the gauge
     * @param value
     *     the new reading of the gauge
     * @param tags
     *     array of tags to be added to the data
     */
    @Override
    public void recordGaugeValue(String aspect, long value, String... tags) {
        send(String.format("%s%s:%d|g%s", prefix, aspect, value, tagString(tags)));
    }

    /**
<<<<<<< HEAD
     * Convenience method equivalent to {@link #recordGaugeValue(String, int, String[])}.
=======
     * Convenience method equivalent to {@link #recordGaugeValue(String, long, String[])}.
>>>>>>> 73b4c5bd
     */
    @Override
    public void gauge(String aspect, long value, String... tags) {
        recordGaugeValue(aspect, value, tags);
    }

    /**
     * Records an execution time in milliseconds for the specified named operation.
     *
     * <p>This method is non-blocking and is guaranteed not to throw an exception.</p>
     *
     * @param aspect
     *     the name of the timed operation
     * @param timeInMs
     *     the time in milliseconds
     * @param tags
     *     array of tags to be added to the data
     */
    @Override
    public void recordExecutionTime(String aspect, long timeInMs, String... tags) {
        recordHistogramValue(aspect, (timeInMs * 0.001), tags);
    }

    /**
     * Convenience method equivalent to {@link #recordExecutionTime(String, long, String[])}.
     */
    @Override
    public void time(String aspect, long value, String... tags) {
        recordExecutionTime(aspect, value, tags);
    }

    /**
     * Records a value for the specified named histogram.
     *
     * <p>This method is non-blocking and is guaranteed not to throw an exception.</p>
     *
     * @param aspect
     *     the name of the histogram
     * @param value
     *     the value to be incorporated in the histogram
     * @param tags
     *     array of tags to be added to the data
     */
    @Override
    public void recordHistogramValue(String aspect, double value, String... tags) {
        /* Intentionally using %s rather than %f here to avoid
         * padding with extra 0s to represent precision */
        send(String.format("%s%s:%s|h%s", prefix, aspect, NUMBER_FORMATTERS.get().format(value), tagString(tags)));
    }

    /**
     * Convenience method equivalent to {@link #recordHistogramValue(String, double, String[])}.
     */
    @Override
    public void histogram(String aspect, double value, String... tags) {
        recordHistogramValue(aspect, value, tags);
    }

    /**
     * Records a value for the specified named histogram.
     *
     * <p>This method is non-blocking and is guaranteed not to throw an exception.</p>
     *
     * @param aspect
     *     the name of the histogram
     * @param value
     *     the value to be incorporated in the histogram
     * @param tags
     *     array of tags to be added to the data
     */
    @Override
    public void recordHistogramValue(String aspect, long value, String... tags) {
        send(String.format("%s%s:%d|h%s", prefix, aspect, value, tagString(tags)));
    }

    /**
<<<<<<< HEAD
     * Convenience method equivalent to {@link #recordHistogramValue(String, int, String[])}.
=======
     * Convenience method equivalent to {@link #recordHistogramValue(String, long, String[])}.
>>>>>>> 73b4c5bd
     */
    @Override
    public void histogram(String aspect, long value, String... tags) {
        recordHistogramValue(aspect, value, tags);
    }

    private void send(String message) {
        queue.offer(message);
    }

    private class QueueConsumer implements Runnable {
        private final ByteBuffer sendBuffer = ByteBuffer.allocate(PACKET_SIZE_BYTES);

        @Override public void run() {
            while(!executor.isShutdown()) {
                try {
                    String message = queue.poll(1, TimeUnit.SECONDS);
                    if(null != message) {
                        byte[] data = message.getBytes();
                        if(sendBuffer.remaining() < (data.length + 1)) {
                            blockingSend();
                        }
                        if(sendBuffer.position() > 0) {
                            sendBuffer.put( (byte) '\n');
                        }
                        sendBuffer.put(data);
                        if(null == queue.peek()) {
                            blockingSend();
                        }
                    }
                } catch (Exception e) {
                    handler.handle(e);
                }
            }
        }

        private void blockingSend() throws IOException {
            int sizeOfBuffer = sendBuffer.position();
            sendBuffer.flip();
            int sentBytes = clientChannel.send(sendBuffer, address);
            sendBuffer.limit(sendBuffer.capacity());
            sendBuffer.rewind();

            if (sizeOfBuffer != sentBytes) {
                handler.handle(
                        new IOException(
                            String.format(
                                "Could not send entirely stat %s to host %s:%d. Only sent %d bytes out of %d bytes",
                                sendBuffer.toString(),
                                address.getHostName(),
                                address.getPort(),
                                sentBytes,
                                sizeOfBuffer)));
            }
        }
    }
}<|MERGE_RESOLUTION|>--- conflicted
+++ resolved
@@ -353,11 +353,7 @@
     }
 
     /**
-<<<<<<< HEAD
-     * Convenience method equivalent to {@link #recordGaugeValue(String, int, String[])}.
-=======
      * Convenience method equivalent to {@link #recordGaugeValue(String, long, String[])}.
->>>>>>> 73b4c5bd
      */
     @Override
     public void gauge(String aspect, long value, String... tags) {
@@ -434,11 +430,7 @@
     }
 
     /**
-<<<<<<< HEAD
-     * Convenience method equivalent to {@link #recordHistogramValue(String, int, String[])}.
-=======
      * Convenience method equivalent to {@link #recordHistogramValue(String, long, String[])}.
->>>>>>> 73b4c5bd
      */
     @Override
     public void histogram(String aspect, long value, String... tags) {
